--- conflicted
+++ resolved
@@ -49,17 +49,7 @@
     def run(self):
         self.generate_noise()
         args = self.simulation_args
-<<<<<<< HEAD
         for k in tqdm(range(self.N_samples)):
-            # without noise
-            args['metaorder_args']['metaorder'] = [self.m0]
-            self.simulation = Simulation(**args)
-            self.simulation.run()
-            self.vanilla_prices[:, k] = self.simulation.prices
-=======
-        for k in range(self.N_samples):
->>>>>>> 7401a949
-
             args['metaorder_args']['metaorder'] = self.noisy_metaorders[:, k]
             self.simulation = Simulation(**args)
             self.simulation.run(animation=False)
