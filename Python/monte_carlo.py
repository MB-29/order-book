import numpy as np
from fbm import fgn
from tqdm.auto import tqdm
from simulation import Simulation


class MonteCarlo:
    """Implements a Monte Carlo simulation of order book dynamics with noisy meta-order
    """

    # TODO : support n_start, n_end

    def __init__(self, N_samples, noise_args, simulation_args):
        """
        Arguments:
            N_samples {int} -- number of samples
            noise_args {dictionary} -- {'m0' : noise mean, sigma' : noise size, 'hurst' : hurst exponent}
            simulation_args {dictionary} -- see class Simulation
        """

        self.N_samples = N_samples
        self.Nt = simulation_args.get('Nt')
        self.T = simulation_args.get('T')
        self.time_interval, self.tstep = np.linspace(
            0, self.T, num=self.Nt, retstep=True)

        self.simulation_args = simulation_args

        self.m0 = noise_args.get('m0', 0)
        self.sigma = noise_args.get('sigma', 0)
        self.hurst = noise_args.get('hurst', 0.75)
        self.gamma = 2*(1 - self.hurst)
        self.noise = np.zeros((self.Nt, N_samples))
        self.price_samples = np.zeros((self.Nt, N_samples))

    def generate_noise(self):

        # Standard fractional Gaussian noise
        for sample_index in range(self.N_samples):
            self.noise[:, sample_index] = fgn(
                n=self.Nt, hurst=self.hurst, length=self.T)

        # Scale and translate
        self.scale = self.m0 * self.sigma / (self.tstep ** self.hurst)
        self.noisy_metaorders = self.m0 + self.scale * self.noise
        print(
            f'Generated noise has mean {self.noisy_metaorders.mean().mean():.2f} and variance {self.noisy_metaorders.var(axis=1).mean():.2f}')

    def run(self):
        self.generate_noise()
        args = self.simulation_args
<<<<<<< HEAD
        for k in tqdm(range(self.N_samples)):
            args['metaorder_args']['metaorder'] = self.noisy_metaorders[:, k]
=======
        self.simulation = Simulation(**args)
        print(self.simulation)
        for k in tqdm(range(self.N_samples)):
            args['metaorder'] = self.noisy_metaorders[:, k]
>>>>>>> 76246771
            self.simulation = Simulation(**args)
            self.simulation.run(animation=False)
            self.price_samples[:, k] = self.simulation.prices

        self.compute_statistics()
        self.compute_theory()

    def compute_statistics(self):
        self.price_mean = self.price_samples.mean(axis=1)
        self.price_variance = self.price_samples.var(axis=1)

    def compute_theory(self):

        self.growth_th_low = self.simulation.A_low * \
            np.sqrt(
                self.time_interval)
        self.growth_th_high = self.simulation.A_high * \
            np.sqrt(
                self.time_interval)

    def plot_price(self, ax, scale='linear', low=False, high=False):

        # Lines
        ax.plot(self.time_interval,
                self.price_mean, label='mean price')

        self.simulation.compute_theoretical_growth()
        if low:
            ax.plot(self.time_interval,
                    self.growth_th_low, label='low regime', lw=1, color='green')
        if high:
            ax.plot(self.time_interval,
                    self.growth_th_high + self.price_mean[0], label='high regime', lw=1, color='orange')

        # Scale
        ax.set_yscale(scale)
        ax.set_xscale(scale)

        ax.legend()
        # ax.set_title('Price evolution')

        return ax

    def plot_variance(self, ax, scale='linear'):

        # Lines
        ax.plot(self.time_interval[10:],
                self.price_variance[10:], label='price variance')

        # Scale
        ax.set_yscale(scale)
        ax.set_xscale(scale)

        ax.legend()
        # ax.set_title('Variance evolution')

        return ax

    def gather_results(self):

        return {'mean': self.price_mean,
                'variance': self.price_variance,
                'sigma': self.sigma,
                'N_samples': self.N_samples,
                'm0': self.m0,
                'hurst': self.hurst,
                'params': self.simulation_args}<|MERGE_RESOLUTION|>--- conflicted
+++ resolved
@@ -49,15 +49,10 @@
     def run(self):
         self.generate_noise()
         args = self.simulation_args
-<<<<<<< HEAD
-        for k in tqdm(range(self.N_samples)):
-            args['metaorder_args']['metaorder'] = self.noisy_metaorders[:, k]
-=======
         self.simulation = Simulation(**args)
         print(self.simulation)
         for k in tqdm(range(self.N_samples)):
             args['metaorder'] = self.noisy_metaorders[:, k]
->>>>>>> 76246771
             self.simulation = Simulation(**args)
             self.simulation.run(animation=False)
             self.price_samples[:, k] = self.simulation.prices
