import numpy as np
import matplotlib.pyplot as plt
<<<<<<< HEAD
from matplotlib.animation import FuncAnimation  # , writers
=======
from matplotlib.animation import FuncAnimation, writers
import os
>>>>>>> c6e30745

from discrete_book import DiscreteBook
from linear_discrete_book import LinearDiscreteBook
from continuous_book import ContinuousBook


class Simulation:
    """Implements a simulation of Latent Order Book time evolution.
    """

<<<<<<< HEAD
    def __init__(self, book_parameters, T, Nt, m0,
                 n_start=None, n_end=None, plot=False):
=======
    def __init__(self, book_args, T, Nt, metaorder_args, model_type='discrete'):
        """

        Arguments:
            book_args {dictionary} -- Arguments for the instance of order book.
            T {float} -- Time horizon
            Nt {int} -- Number of time steps
            metaorder_args {dictionary} -- Sets metaorder variables.
            Metaorder trading intensity is defined by key 'metaorder' whose value
            must be an array either of size 1, in which case it stands for the value of a constant
            metaorder, or of size Nt.
            Key 'm0' denotes the temporal mean of the metaorder.
            Keys 'n_start' and 'n_end' set the start and end steps.

        Keyword Arguments:
            model_type {str} -- 'discrete' or 'continuous' (default: 'discrete')
        """

        # Model type
        assert model_type in ['discrete', 'continuous']

        model_choice = {
            'discrete': LinearDiscreteBook,
            'continuous': ContinuousBook
        }
>>>>>>> c6e30745

        # Order book
        self.book_args = book_args
        self.book = model_choice.get(model_type)(**book_args)
        self.J = self.book.J
        self.dx = self.book.dx

        # Time evolution
        self.T = T
        self.Nt = Nt
        self.dt = T/float(Nt)
        self.prices = np.zeros(Nt)
        self.time_interval, self.tstep = np.linspace(
            0, T, num=Nt, retstep=True)

        # Metaorder
        metaorder = metaorder_args.get('metaorder', 0)
        if len(metaorder) == 1:
            self.metaorder = np.full(Nt, metaorder)
        else:
            assert len(metaorder) == Nt
            self.metaorder = metaorder

        self.m0 = metaorder_args.get('m0', 0)
        self.beta = np.sqrt(2*self.m0*T/self.book.L)/self.book.price_range
        self.n_start = metaorder_args.get('n_start', Nt//10+1)
        self.n_end = metaorder_args.get('n_end', 9*Nt//10)
        self.t_start = self.n_start * self.tstep
        self.t_end = self.n_end * self.tstep
        self.time_interval_shifted = self.time_interval-self.t_start

        # Theoretical values
        self.infinity_density = self.book.L * self.book.upper_bound
        self.price_shift_th = np.sqrt(self.m0*T/self.book.L)
        self.density_shift_th = np.sqrt(
            self.m0*T*self.book.L)  # price_shift_th * L
        self.A_low = self.m0/(self.book.L*np.sqrt(self.book.D * np.pi))
        self.A_high = np.sqrt(2)*np.sqrt(self.m0/self.book.L)
        self.participation_rate = self.m0/self.J if self.J !=0 else float("inf")
        self.compute_theoretical_growth()
        self.alpha = self.book.D * self.dt / (self.dx * self.dx)

        # Plot
<<<<<<< HEAD
        self.parameters_string = fr'$m_0={round(self.m0, 2)}$, ' +\
                                 fr'$J={round(self.J, 4)}$, ' +\
                                 fr'd$x={round(self.book.dx, 5)}$, ' +\
                                 fr'$\beta ={round(self.beta, 2)}$, ' +\
                                 fr'interval size = {2*self.book.upper_bound}'
=======
        self.parameters_string = r'$m_0={{{0}}}$, $J={{{1}}}$, d$t={{{2}}}$, $X = {{{3}}}$ '.format(
            round(self.m0, 2), round(self.J, 4),  round(self.dt, 5), self.book.upper_bound)
        self.constant_string = r'$\Delta p={{{0}}}$, $\beta={{{1}}}$, $r={{{2}}}$, d$x={{{3}}}$'.format(
            round(self.price_shift_th, 2), round(self.beta, 2), round(self.participation_rate, 2), round(self.dx, 3))

        print(self)
>>>>>>> c6e30745

    def run(self, fig=plt.gcf(), animation=False, save=False):
        """Run the Nt steps of the simulation
<<<<<<< HEAD
=======

>>>>>>> c6e30745
        Keyword Arguments:
            fig {pyplot figure} -- The figure the animation is displayed in
            animation {bool} -- Set True to display an animation
            save {bool} -- Set True to save the animation under ./animation.mp4
        """

        if animation:
            self.run_animation(fig, save)
            return

        for n in range(self.Nt):

            # Update metaorder intensity
            mt = self.m0 if (n >= self.n_start and n <= self.n_end) else 0

            self.prices[n] = self.book.price
            self.book.mt = mt
            self.book.timestep()

    # ================== COMPUTATIONS ==================
    def compute_theoretical_growth(self):
        self.growth_th_low = self.prices[self.n_start-1] + self.A_low * \
            np.sqrt(
            self.time_interval_shifted[self.n_start:self.n_end])
        self.growth_th_high = self.prices[self.n_start-1] + self.A_high * \
            np.sqrt(
<<<<<<< HEAD
                    self.time_interval_shifted[self.n_start:self.n_end])
        self.growth_th = self.growth_th_low if self.m0 < self.J\
            else self.growth_th_high
=======
            self.time_interval_shifted[self.n_start:self.n_end])
        self.growth_th = self.growth_th_low if self.m0 < self.J else self.growth_th_high
>>>>>>> c6e30745

    def compute_growth_mean_error(self, ord=2):
        self.growth_mean_error = np.linalg.norm(
            self.growth_th - self.prices[self.n_start:self.n_end], ord=ord)\
            / np.power(self.n_end - self.n_start, 1/ord)
        return self.growth_mean_error

    # ================== PLOTS ==================

    def plot_price(self, ax, symlog=False, low=False, high=False):
        """

        Arguments:
            ax {matplotlib ax} -- 

        Keyword Arguments:
            symlog {bool} -- Use symlog scale (default: {False})
            low {bool} -- Plot low participation regime theoretical impact (default: {False})
            high {bool} -- Plot high participation regime theoretical impact (default: {False})
        """

        # Lines
        ax.plot(self.time_interval_shifted,
                self.prices, label='price evolution')
        if low:
            ax.plot(self.time_interval_shifted[self.n_start:self.n_end],
                    self.growth_th_low,
                    label='low regime', lw=1, color='green')
        if high:
            ax.plot(self.time_interval_shifted[self.n_start:self.n_end],
                    self.growth_th_high,
                    label='high regime', lw=1, color='orange')

        # Scale
        if symlog:
            ax.set_yscale('symlog', linthreshy=1e-1)
            ax.set_xscale('symlog', linthreshx=self.tstep)

        ax.legend(loc='lower right')
        ax.set_title(self.parameters_string)

        return ax

    def plot_err(self, ax, relative=False, symlog=False):
        """

        Arguments:
            ax {matplotlib ax} -- 

        Keyword Arguments:
            relative {bool} -- Plot relative error
            symlog {bool} -- Use symlog scale (default: {False})
        """
        self.growth_error_abs = abs(
            self.prices[self.n_start:self.n_end] - self.growth_th)

        self.growth_error_rel = self.growth_error_abs/self.growth_th
        self.growth_error = self.growth_error_rel if relative\
            else self.growth_error_abs
        # Curves
        label = 'relative error' if relative else 'absolute error'
        ax.plot(self.time_interval_shifted[self.n_start: self.n_end],
                self.growth_error, label=label)

        # Scale
        if symlog:
            ax.set_yscale('symlog', linthreshy=1e-1)
            ax.set_xscale('symlog', linthreshx=self.tstep)
        ax.legend(loc='lower right')
        ax.set_title('Error')
        return ax

    # ================== ANIMATION ==================

    def run_animation(self, fig, save=False):
        """
        Arguments:
            fig {pyplot figure} -- The figure the animation is displayed in
        """
        save = False
        self.set_animation(fig)
        self.animation = FuncAnimation(
<<<<<<< HEAD
            fig, self.update_animation, init_func=self.init_animation,
            repeat=False, frames=self.Nt, blit=True)
=======
            fig, self.update_animation, init_func=self.init_animation, repeat=False, frames=self.Nt, blit=True)
        if save:
            Writer = writers['ffmpeg']
            writer = Writer(fps=15, metadata=dict(artist='Me'), bitrate=1800)
            self.animation.save('animation.mp4', writer=writer)
>>>>>>> c6e30745
        plt.show()

    def set_animation(self, fig):
        """Create subplot axes, lines and texts
        """

        self.book.set_animation(fig)
        self.price_ax = fig.add_subplot(1, 2, 2)
<<<<<<< HEAD
        self.density_line, = self.density_ax.plot([], [], label='Density')
        self.price_axis, = self.density_ax.plot([], [],
                                                label='Price', color='red',
                                                ls='dashed', lw=1)
=======
        self.price_ax.set_title('Price evolution')
>>>>>>> c6e30745
        self.price_line, = self.price_ax.plot([], [], label='Price')
        self.price_ax.plot([0, self.T], [0, 0],
                           ls='dashed', lw=0.5, color='black')
        self.price_ax.legend()
        self.price_ax.set_ylim(
            (- self.price_shift_th, 1.5 * self.price_shift_th))
        self.price_ax.set_xlim((0, self.T))

        fig.suptitle(self.parameters_string + self.constant_string)

    def init_animation(self):
        """Init function called by FuncAnimation
        """
        self.price_line.set_data([], [])
<<<<<<< HEAD
        self.density_ax.hlines(0, self.book.lower_bound, self.book.upper_bound,
                               color='black',
                               linewidth=0.5, linestyle='dashed')
        self.density_ax.vlines(0, y_min, y_max, color='black',
                               linewidth=0.5, linestyle='dashed')

        self.price_ax.hlines(0, 0, self.T, color='black',
                             linewidth=0.5, linestyle='dashed')
        # Text
        self.density_text.set_text('Density')
        self.price_text.set_text('Market price')
        return self.density_line, self.price_line
=======

        return self.book.init_animation() + [self.price_line]
>>>>>>> c6e30745

    def update_animation(self, n):
        """Update function called by FuncAnimation
        """
        if n % 10 == 0:
            print(f'Step {n}')
        y_min, y_max = -self.density_shift_th, self.density_shift_th

        self.book.mt = self.m0 if (
            n >= self.n_start and n <= self.n_end) else 0

        self.prices[n] = self.book.price
<<<<<<< HEAD
        self.book.mt = mt
        self.book.timestep()

        self.density_line.set_data(self.book.X, self.book.density)
        self.price_axis.set_data([self.book.price, self.book.price],
                                 [y_min, y_max])
=======
>>>>>>> c6e30745
        self.price_line.set_data(

            self.time_interval[:n+1], self.prices[:n+1])
        return self.book.update_animation(n) + [self.price_line]

    def __str__(self):
        string = f""" Order book simulation.
        Time parameters :
                        T = {self.T},
                        Nt = {self.Nt},
                        dt = {self.dt:.1e}.

        Space parameters : 
                        Price range = {self.book.upper_bound - self.book.lower_bound},
                        dx = {self.dx:.1e}.
                        
        Model constants : 
                        D = {self.book.D:.1e},
                        J = {self.J:.1e},
                        L = {self.book.L:.1e}.

        Metaorder : 
                        m0 = {self.m0:.1e},
                        dq = {self.m0 * self.dt:.1e}.

        Theoretical values : 
                        Participation rate = {self.participation_rate:.1e},
                        impact = {self.price_shift_th:.1e},
                        alpha = {self.alpha:.1e},
                        beta = {self.beta:.1e}.
                        """
        return string<|MERGE_RESOLUTION|>--- conflicted
+++ resolved
@@ -1,11 +1,7 @@
 import numpy as np
 import matplotlib.pyplot as plt
-<<<<<<< HEAD
-from matplotlib.animation import FuncAnimation  # , writers
-=======
 from matplotlib.animation import FuncAnimation, writers
 import os
->>>>>>> c6e30745
 
 from discrete_book import DiscreteBook
 from linear_discrete_book import LinearDiscreteBook
@@ -16,10 +12,6 @@
     """Implements a simulation of Latent Order Book time evolution.
     """
 
-<<<<<<< HEAD
-    def __init__(self, book_parameters, T, Nt, m0,
-                 n_start=None, n_end=None, plot=False):
-=======
     def __init__(self, book_args, T, Nt, metaorder_args, model_type='discrete'):
         """
 
@@ -45,7 +37,6 @@
             'discrete': LinearDiscreteBook,
             'continuous': ContinuousBook
         }
->>>>>>> c6e30745
 
         # Order book
         self.book_args = book_args
@@ -89,27 +80,16 @@
         self.alpha = self.book.D * self.dt / (self.dx * self.dx)
 
         # Plot
-<<<<<<< HEAD
-        self.parameters_string = fr'$m_0={round(self.m0, 2)}$, ' +\
-                                 fr'$J={round(self.J, 4)}$, ' +\
-                                 fr'd$x={round(self.book.dx, 5)}$, ' +\
-                                 fr'$\beta ={round(self.beta, 2)}$, ' +\
-                                 fr'interval size = {2*self.book.upper_bound}'
-=======
         self.parameters_string = r'$m_0={{{0}}}$, $J={{{1}}}$, d$t={{{2}}}$, $X = {{{3}}}$ '.format(
             round(self.m0, 2), round(self.J, 4),  round(self.dt, 5), self.book.upper_bound)
         self.constant_string = r'$\Delta p={{{0}}}$, $\beta={{{1}}}$, $r={{{2}}}$, d$x={{{3}}}$'.format(
             round(self.price_shift_th, 2), round(self.beta, 2), round(self.participation_rate, 2), round(self.dx, 3))
 
         print(self)
->>>>>>> c6e30745
 
     def run(self, fig=plt.gcf(), animation=False, save=False):
         """Run the Nt steps of the simulation
-<<<<<<< HEAD
-=======
-
->>>>>>> c6e30745
+
         Keyword Arguments:
             fig {pyplot figure} -- The figure the animation is displayed in
             animation {bool} -- Set True to display an animation
@@ -130,25 +110,19 @@
             self.book.timestep()
 
     # ================== COMPUTATIONS ==================
+
     def compute_theoretical_growth(self):
         self.growth_th_low = self.prices[self.n_start-1] + self.A_low * \
             np.sqrt(
             self.time_interval_shifted[self.n_start:self.n_end])
         self.growth_th_high = self.prices[self.n_start-1] + self.A_high * \
             np.sqrt(
-<<<<<<< HEAD
-                    self.time_interval_shifted[self.n_start:self.n_end])
-        self.growth_th = self.growth_th_low if self.m0 < self.J\
-            else self.growth_th_high
-=======
             self.time_interval_shifted[self.n_start:self.n_end])
         self.growth_th = self.growth_th_low if self.m0 < self.J else self.growth_th_high
->>>>>>> c6e30745
 
     def compute_growth_mean_error(self, ord=2):
         self.growth_mean_error = np.linalg.norm(
-            self.growth_th - self.prices[self.n_start:self.n_end], ord=ord)\
-            / np.power(self.n_end - self.n_start, 1/ord)
+            self.growth_th - self.prices[self.n_start:self.n_end], ord=ord) / np.power(self.n_end - self.n_start, 1/ord)
         return self.growth_mean_error
 
     # ================== PLOTS ==================
@@ -170,12 +144,10 @@
                 self.prices, label='price evolution')
         if low:
             ax.plot(self.time_interval_shifted[self.n_start:self.n_end],
-                    self.growth_th_low,
-                    label='low regime', lw=1, color='green')
+                    self.growth_th_low, label='low regime', lw=1, color='green')
         if high:
             ax.plot(self.time_interval_shifted[self.n_start:self.n_end],
-                    self.growth_th_high,
-                    label='high regime', lw=1, color='orange')
+                    self.growth_th_high, label='high regime', lw=1, color='orange')
 
         # Scale
         if symlog:
@@ -201,8 +173,7 @@
             self.prices[self.n_start:self.n_end] - self.growth_th)
 
         self.growth_error_rel = self.growth_error_abs/self.growth_th
-        self.growth_error = self.growth_error_rel if relative\
-            else self.growth_error_abs
+        self.growth_error = self.growth_error_rel if relative else self.growth_error_abs
         # Curves
         label = 'relative error' if relative else 'absolute error'
         ax.plot(self.time_interval_shifted[self.n_start: self.n_end],
@@ -212,8 +183,10 @@
         if symlog:
             ax.set_yscale('symlog', linthreshy=1e-1)
             ax.set_xscale('symlog', linthreshx=self.tstep)
+
         ax.legend(loc='lower right')
         ax.set_title('Error')
+
         return ax
 
     # ================== ANIMATION ==================
@@ -226,16 +199,11 @@
         save = False
         self.set_animation(fig)
         self.animation = FuncAnimation(
-<<<<<<< HEAD
-            fig, self.update_animation, init_func=self.init_animation,
-            repeat=False, frames=self.Nt, blit=True)
-=======
             fig, self.update_animation, init_func=self.init_animation, repeat=False, frames=self.Nt, blit=True)
         if save:
             Writer = writers['ffmpeg']
             writer = Writer(fps=15, metadata=dict(artist='Me'), bitrate=1800)
             self.animation.save('animation.mp4', writer=writer)
->>>>>>> c6e30745
         plt.show()
 
     def set_animation(self, fig):
@@ -244,14 +212,7 @@
 
         self.book.set_animation(fig)
         self.price_ax = fig.add_subplot(1, 2, 2)
-<<<<<<< HEAD
-        self.density_line, = self.density_ax.plot([], [], label='Density')
-        self.price_axis, = self.density_ax.plot([], [],
-                                                label='Price', color='red',
-                                                ls='dashed', lw=1)
-=======
         self.price_ax.set_title('Price evolution')
->>>>>>> c6e30745
         self.price_line, = self.price_ax.plot([], [], label='Price')
         self.price_ax.plot([0, self.T], [0, 0],
                            ls='dashed', lw=0.5, color='black')
@@ -266,23 +227,8 @@
         """Init function called by FuncAnimation
         """
         self.price_line.set_data([], [])
-<<<<<<< HEAD
-        self.density_ax.hlines(0, self.book.lower_bound, self.book.upper_bound,
-                               color='black',
-                               linewidth=0.5, linestyle='dashed')
-        self.density_ax.vlines(0, y_min, y_max, color='black',
-                               linewidth=0.5, linestyle='dashed')
-
-        self.price_ax.hlines(0, 0, self.T, color='black',
-                             linewidth=0.5, linestyle='dashed')
-        # Text
-        self.density_text.set_text('Density')
-        self.price_text.set_text('Market price')
-        return self.density_line, self.price_line
-=======
 
         return self.book.init_animation() + [self.price_line]
->>>>>>> c6e30745
 
     def update_animation(self, n):
         """Update function called by FuncAnimation
@@ -295,15 +241,6 @@
             n >= self.n_start and n <= self.n_end) else 0
 
         self.prices[n] = self.book.price
-<<<<<<< HEAD
-        self.book.mt = mt
-        self.book.timestep()
-
-        self.density_line.set_data(self.book.X, self.book.density)
-        self.price_axis.set_data([self.book.price, self.book.price],
-                                 [y_min, y_max])
-=======
->>>>>>> c6e30745
         self.price_line.set_data(
 
             self.time_interval[:n+1], self.prices[:n+1])
