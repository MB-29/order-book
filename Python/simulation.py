--- conflicted
+++ resolved
@@ -53,25 +53,17 @@
                 plt.ylim((ymin, ymax))
                 plt.plot(self.book.X, self.book.density,
                          label='order density', linewidth=1)
-<<<<<<< HEAD
+
                 plt.vlines(self.book.price, -1, 1, label='price',
                            color='red', linewidth=1)
                 plt.hlines(0, -1, 1, color='black',
                            linewidth=0.5, linestyle='dashed')
-=======
-                plt.vlines(self.book.price, -1, 1, label='price', color='red', linewidth=1)
-                plt.hlines(0, -1, 1, color='black', linewidth=0.5, linestyle='dashed')
->>>>>>> 32363f9d
 
                 plt.legend()
                 plt.pause(1)
                 plt.cla()
 
         self.peak_value = self.prices[self.n_end]
-<<<<<<< HEAD
-=======
-        
->>>>>>> 32363f9d
 
     def compute_growth_mean_error(self, ord=2):
         self.growth_mean_error = np.linalg.norm(
@@ -90,27 +82,19 @@
                  self.growth_th, label='theoretical impact', lw=1, color='green')
 
         # Scale
-<<<<<<< HEAD
         thresh_y = np.max(np.abs(self.prices)) * 1e-1
         if symlog:
             plt.yscale('symlog', linthreshy=thresh_y)
-=======
 
-        if symlog:
-            plt.yscale('symlog', linthreshy=1e-1)
->>>>>>> 32363f9d
             plt.xscale('symlog', linthreshx=self.tstep)
 
         # Titles
 
         title = r'd$t={{{dt}}}$, $\lambda={{{lambd}}}$, $\nu={{{nu}}}$, $D={{{D}}}$'.format(
             **self.book_parameters)
-<<<<<<< HEAD
+
         text = r'$m_0={{{0}}}$, $J={{{1}}}$'.format(
             round(self.m0, 2), round(self.J, 2))
-=======
-        text = r'$m_0={{{0}}}$, $J={{{1}}}$'.format(round(self.m0, 2), round(self.J, 2))
->>>>>>> 32363f9d
 
         plt.legend(loc='lower right')
         plt.title(title)
