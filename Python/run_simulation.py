import matplotlib.pyplot as plt
import numpy as np

from order_book import OrderBook
from simulation import Simulation

# Simulation parameters
T = 1
Nt = 50

# Model parameters
book_parameters = {
    'dt': T/float(Nt),
<<<<<<< HEAD
    'lambd': 1,
    'nu': 1e-2,
    'D': 1,
    'Nx': 1000
}
=======
    'D': 0.01,
    'L' : 1,
    'Nx': 10000,
    'lower_bound': -50,
    'upper_bound': 50
    }
>>>>>>> b15e49ff

# Metaorder
m0 = 10

# Run
simulation = Simulation(book_parameters, T, Nt, m0)
simulation.run(animation=True)
simulation.plot_price(plt.gca(), high=True)
plt.show()<|MERGE_RESOLUTION|>--- conflicted
+++ resolved
@@ -1,7 +1,7 @@
 import matplotlib.pyplot as plt
-import numpy as np
+# import numpy as np
 
-from order_book import OrderBook
+# from order_book import OrderBook
 from simulation import Simulation
 
 # Simulation parameters
@@ -11,20 +11,12 @@
 # Model parameters
 book_parameters = {
     'dt': T/float(Nt),
-<<<<<<< HEAD
-    'lambd': 1,
-    'nu': 1e-2,
-    'D': 1,
-    'Nx': 1000
-}
-=======
     'D': 0.01,
-    'L' : 1,
+    'L': 1,
     'Nx': 10000,
     'lower_bound': -50,
     'upper_bound': 50
     }
->>>>>>> b15e49ff
 
 # Metaorder
 m0 = 10
